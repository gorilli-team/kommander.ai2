'use client';

import { ChatBotWidget } from 'chatbot-widget-ui';
import { useRef, useEffect } from 'react';
import { useWidgetChat } from '@/frontend/hooks/useWidgetChat';

interface ChatbotWidgetProps {
  userId: string;
}

export default function ChatbotWidget({ userId }: ChatbotWidgetProps) {
  const { messages, callApi, addMessage, handledBy } = useWidgetChat(userId);
  const prevHandledBy = useRef<'bot' | 'agent'>('bot');
<<<<<<< HEAD
  const [inputValue, setInputValue] = useState('');
  const viewportRef = useRef<HTMLDivElement>(null);
  const [botName, setBotName] = useState('Kommander.ai');
  const [botColor, setBotColor] = useState('#1E3A8A');

  useEffect(() => {
    fetch(`/api/settings/${userId}`)
      .then(res => res.json())
      .then(data => {
        if (data.name) setBotName(data.name);
        if (data.color) setBotColor(data.color);
      })
      .catch(() => {});
  }, [userId]);

  useEffect(() => {
    if (viewportRef.current) {
      viewportRef.current.scrollTo({ top: viewportRef.current.scrollHeight });
    }
  }, [messages]);
=======
>>>>>>> d626ebe2

  useEffect(() => {
    if (handledBy === 'agent' && prevHandledBy.current !== 'agent') {
      addMessage('system', 'Stai parlando con un operatore umano');
    }
    prevHandledBy.current = handledBy;
  }, [handledBy, addMessage]);

<<<<<<< HEAD
  useEffect(() => {
    if (open && messages.length === 0) {
      addMessage('assistant', `Ciao, sono ${botName}! Come posso aiutarti oggi?`);
    }
    // eslint-disable-next-line react-hooks/exhaustive-deps
  }, [open]);

  const currentDate = format(new Date(), 'dd MMM yyyy', { locale: it });

  const handleSubmit = (e: React.FormEvent) => {
    e.preventDefault();
    if (!inputValue.trim()) return;
    sendMessage(inputValue);
    setInputValue('');
  };

  return (
    <>
      <motion.button
        onClick={() => setOpen(!open)}
        className="fixed bottom-4 right-4 z-50 flex h-12 w-12 items-center justify-center rounded-full text-white shadow-lg"
        style={{ backgroundColor: botColor }}
        whileHover={{ scale: 1.1 }}
        whileTap={{ scale: 0.95 }}
        aria-label="Apri chat"
      >
        ⌘
      </motion.button>
      <AnimatePresence>
        {open && (
          <motion.div
            initial={{ opacity: 0, y: 20, scale: 0.95 }}
            animate={{ opacity: 1, y: 0, scale: 1 }}
            exit={{ opacity: 0, y: 20, scale: 0.95 }}
            transition={{ duration: 0.2 }}
            className="fixed inset-0 sm:bottom-20 sm:right-4 sm:inset-auto z-50 flex w-full h-full sm:w-[400px] sm:h-[600px] flex-col bg-card border border-border rounded-none sm:rounded-lg shadow-xl"
          >
            <div className="px-4 py-3 flex items-center justify-between rounded-t-lg text-white" style={{ backgroundColor: botColor }}>
              <span className="font-semibold">{botName} – Trial</span>
              <div className="flex items-center gap-2">
                <Badge className="bg-green-600 text-white border-none">Online</Badge>
                <span className="text-sm">{currentDate}</span>
                <button onClick={() => setOpen(false)} aria-label="Close" className="ml-2">
                  <X className="w-4 h-4" />
                </button>
              </div>
            </div>
            <ScrollArea className="flex-1 p-4">
              <div ref={viewportRef} className="space-y-2">
                {messages.map((msg) => (
                  <div
                    key={msg.id}
                    className={cn(
                      'flex items-end space-x-3 py-3 px-1',
                      msg.role === 'user' ? 'justify-end' : 'justify-start',
                    )}
                  >
                    {msg.role !== 'user' && (
                      <Avatar className="h-8 w-8 shrink-0">
                        <AvatarImage
                          src={
                            msg.role === 'assistant'
                              ? 'https://placehold.co/40x40/1a56db/FFFFFF.png?text=K'
                              : 'https://placehold.co/40x40/444/FFFFFF.png?text=A'
                          }
                        />
                        <AvatarFallback>
                          {msg.role === 'assistant' ? <Bot size={18} /> : <Headphones size={18} />}
                        </AvatarFallback>
                      </Avatar>
                    )}
                    <div
                      className={cn(
                        'max-w-[65%] rounded-lg px-3 py-2 shadow-md text-sm',
                        msg.role === 'user'
                          ? 'text-white rounded-br-none'
                          : msg.role === 'agent'
                          ? 'bg-accent text-accent-foreground rounded-bl-none border border-border'
                          : 'bg-card text-card-foreground rounded-bl-none border border-border',
                      )}
                      style={msg.role === 'user' ? { backgroundColor: botColor } : undefined}
                    >
                      <p className="text-sm whitespace-pre-wrap">{msg.content}</p>
                      <p
                        className={cn(
                          'text-xs mt-1.5',
                          msg.role === 'user'
                            ? 'text-primary-foreground/70 text-right'
                            : 'text-muted-foreground text-left',
                        )}
                      >
                        {format(msg.timestamp, 'p')}
                      </p>
                    </div>
                    {msg.role === 'user' && (
                      <Avatar className="h-8 w-8 shrink-0">
                        <AvatarImage src="https://placehold.co/40x40/8cb0ea/1A202C.png?text=U" />
                        <AvatarFallback>
                          <User size={18} />
                        </AvatarFallback>
                      </Avatar>
                    )}
                  </div>
                ))}
                {isLoading && (
                  <div className="text-muted-foreground text-sm flex items-center space-x-2">
                    <Bot className="w-4 h-4 animate-pulse" />
                    <span>{botName} sta scrivendo...</span>
                  </div>
                )}
              </div>
            </ScrollArea>
            <form
              onSubmit={handleSubmit}
              className="p-4 border-t border-border bg-white rounded-b-2xl flex items-center space-x-3"
            >
              <Input
                value={inputValue}
                onChange={(e) => setInputValue(e.target.value)}
                placeholder="Scrivi qui…"
                disabled={isLoading}
                className="flex-1 !bg-white text-black rounded-xl focus:ring-primary focus:border-primary"
              />
              <Button
                type="submit"
                size="icon"
                disabled={isLoading || !inputValue.trim()}
                aria-label="Invia"
                className="rounded-full"
              >
                <Send className="w-4 h-4" />
              </Button>
            </form>
          </motion.div>
        )}
      </AnimatePresence>
    </>
=======
  return (
    <ChatBotWidget
      callApi={callApi}
      handleNewMessage={(m) =>
        addMessage(m.role === 'error' ? 'system' : (m.role as any), m.content)
      }
      onBotResponse={(response) => addMessage('assistant', response)}
      messages={messages}
      primaryColor="#1E3A8A"
    />
>>>>>>> d626ebe2
  );
}<|MERGE_RESOLUTION|>--- conflicted
+++ resolved
@@ -11,7 +11,6 @@
 export default function ChatbotWidget({ userId }: ChatbotWidgetProps) {
   const { messages, callApi, addMessage, handledBy } = useWidgetChat(userId);
   const prevHandledBy = useRef<'bot' | 'agent'>('bot');
-<<<<<<< HEAD
   const [inputValue, setInputValue] = useState('');
   const viewportRef = useRef<HTMLDivElement>(null);
   const [botName, setBotName] = useState('Kommander.ai');
@@ -32,8 +31,6 @@
       viewportRef.current.scrollTo({ top: viewportRef.current.scrollHeight });
     }
   }, [messages]);
-=======
->>>>>>> d626ebe2
 
   useEffect(() => {
     if (handledBy === 'agent' && prevHandledBy.current !== 'agent') {
@@ -42,7 +39,6 @@
     prevHandledBy.current = handledBy;
   }, [handledBy, addMessage]);
 
-<<<<<<< HEAD
   useEffect(() => {
     if (open && messages.length === 0) {
       addMessage('assistant', `Ciao, sono ${botName}! Come posso aiutarti oggi?`);
@@ -180,17 +176,5 @@
         )}
       </AnimatePresence>
     </>
-=======
-  return (
-    <ChatBotWidget
-      callApi={callApi}
-      handleNewMessage={(m) =>
-        addMessage(m.role === 'error' ? 'system' : (m.role as any), m.content)
-      }
-      onBotResponse={(response) => addMessage('assistant', response)}
-      messages={messages}
-      primaryColor="#1E3A8A"
-    />
->>>>>>> d626ebe2
   );
 }
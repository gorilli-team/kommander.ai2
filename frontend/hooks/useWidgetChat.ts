--- conflicted
+++ resolved
@@ -18,11 +18,7 @@
 
   useEffect(() => {
     if (typeof window !== 'undefined') {
-<<<<<<< HEAD
       const stored = localStorage.getItem(storageKey);
-=======
-      const stored = sessionStorage.getItem(storageKey);
->>>>>>> b71b0edd
       if (stored) {
         conversationIdRef.current = stored;
       }
@@ -32,41 +28,15 @@
   const addMessage = (role: Message['role'], content: string) => {
     setMessages((prev) => [
       ...prev,
-      { id: Date.now().toString(), role, content, timestamp: new Date() },
+      {
+        id: Date.now().toString(),
+        role,
+        content,
+        timestamp: new Date(),
+      },
     ]);
   };
 
-<<<<<<< HEAD
-  const sendMessage = useCallback(async (userMessageContent: string) => {
-    if (!userMessageContent.trim()) return;
-
-    addMessage('user', userMessageContent);
-    setIsLoading(true);
-
-    try {
-      if (!conversationIdRef.current) {
-        conversationIdRef.current = Date.now().toString();
-        if (typeof window !== 'undefined') {
-          localStorage.setItem(storageKey, conversationIdRef.current);
-        }
-      }
-      const res = await fetch(`${process.env.NEXT_PUBLIC_BASE_URL}/api/kommander-query`, {
-        method: 'POST',
-        headers: { 'Content-Type': 'application/json' },
-        body: JSON.stringify({ userId, message: userMessageContent, conversationId: conversationIdRef.current, site }),
-      });
-      const data = await res.json();
-      if (data.reply) {
-        addMessage('assistant', data.reply);
-        if (data.conversationId) {
-          conversationIdRef.current = data.conversationId;
-          if (typeof window !== 'undefined') {
-            localStorage.setItem(storageKey, conversationIdRef.current);
-          }
-        }
-      } else if (data.error) {
-        addMessage('system', `Error: ${data.error}`);
-=======
   const sendMessage = useCallback(
     async (userMessageContent: string) => {
       if (!userMessageContent.trim()) return;
@@ -78,7 +48,7 @@
         if (!conversationIdRef.current) {
           conversationIdRef.current = Date.now().toString();
           if (typeof window !== 'undefined') {
-            sessionStorage.setItem(storageKey, conversationIdRef.current);
+            localStorage.setItem(storageKey, conversationIdRef.current);
           }
         }
 
@@ -97,10 +67,11 @@
 
         if (data.reply) {
           addMessage('assistant', data.reply);
+
           if (data.conversationId) {
             conversationIdRef.current = data.conversationId;
             if (typeof window !== 'undefined') {
-              sessionStorage.setItem(storageKey, conversationIdRef.current);
+              localStorage.setItem(storageKey, conversationIdRef.current);
             }
           }
         } else if (data.error) {
@@ -110,7 +81,6 @@
         addMessage('system', `Error: ${err.message || 'Network error.'}`);
       } finally {
         setIsLoading(false);
->>>>>>> b71b0edd
       }
     },
     [userId, site, storageKey]

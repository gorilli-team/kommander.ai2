"use client";

<<<<<<< HEAD
import { useState, useCallback, useRef, useEffect } from 'react';
=======
import { useState, useCallback, useRef } from 'react';
>>>>>>> f68895bc

export interface Message {
  id: string;
  role: 'user' | 'assistant' | 'system';
  content: string;
  timestamp: Date;
}

export function useWidgetChat(userId: string) {
  const [messages, setMessages] = useState<Message[]>([]);
  const [isLoading, setIsLoading] = useState(false);
  const conversationIdRef = useRef<string>('');
<<<<<<< HEAD
  const storageKey = `kommander_conversation_${userId}`;
  const site = typeof window !== 'undefined' ? window.location.hostname : '';

  useEffect(() => {
    if (typeof window !== 'undefined') {
      const stored = sessionStorage.getItem(storageKey);
      if (stored) {
        conversationIdRef.current = stored;
      }
    }
  }, [storageKey]);
=======
>>>>>>> f68895bc

  const addMessage = (role: Message['role'], content: string) => {
    setMessages((prev) => [
      ...prev,
      { id: Date.now().toString(), role, content, timestamp: new Date() },
    ]);
  };

  const sendMessage = useCallback(async (userMessageContent: string) => {
    if (!userMessageContent.trim()) return;

    addMessage('user', userMessageContent);
    setIsLoading(true);

    try {
      if (!conversationIdRef.current) {
        conversationIdRef.current = Date.now().toString();
<<<<<<< HEAD
        if (typeof window !== 'undefined') {
          sessionStorage.setItem(storageKey, conversationIdRef.current);
        }
=======
>>>>>>> f68895bc
      }
      const res = await fetch(`${process.env.NEXT_PUBLIC_BASE_URL}/api/kommander-query`, {
        method: 'POST',
        headers: { 'Content-Type': 'application/json' },
<<<<<<< HEAD
        body: JSON.stringify({ userId, message: userMessageContent, conversationId: conversationIdRef.current, site }),
=======
        body: JSON.stringify({ userId, message: userMessageContent, conversationId: conversationIdRef.current }),
>>>>>>> f68895bc
      });
      const data = await res.json();
      if (data.reply) {
        addMessage('assistant', data.reply);
        if (data.conversationId) {
          conversationIdRef.current = data.conversationId;
<<<<<<< HEAD
          if (typeof window !== 'undefined') {
            sessionStorage.setItem(storageKey, conversationIdRef.current);
          }
=======
>>>>>>> f68895bc
        }
      } else if (data.error) {
        addMessage('system', `Error: ${data.error}`);
      }
    } catch (err: any) {
      addMessage('system', `Error: ${err.message || 'Network error.'}`);
    } finally {
      setIsLoading(false);
    }
  }, [userId]);

  return { messages, isLoading, sendMessage };
}<|MERGE_RESOLUTION|>--- conflicted
+++ resolved
@@ -1,10 +1,6 @@
-"use client";
+'use client';
 
-<<<<<<< HEAD
 import { useState, useCallback, useRef, useEffect } from 'react';
-=======
-import { useState, useCallback, useRef } from 'react';
->>>>>>> f68895bc
 
 export interface Message {
   id: string;
@@ -17,7 +13,6 @@
   const [messages, setMessages] = useState<Message[]>([]);
   const [isLoading, setIsLoading] = useState(false);
   const conversationIdRef = useRef<string>('');
-<<<<<<< HEAD
   const storageKey = `kommander_conversation_${userId}`;
   const site = typeof window !== 'undefined' ? window.location.hostname : '';
 
@@ -29,8 +24,6 @@
       }
     }
   }, [storageKey]);
-=======
->>>>>>> f68895bc
 
   const addMessage = (role: Message['role'], content: string) => {
     setMessages((prev) => [
@@ -39,52 +32,53 @@
     ]);
   };
 
-  const sendMessage = useCallback(async (userMessageContent: string) => {
-    if (!userMessageContent.trim()) return;
+  const sendMessage = useCallback(
+    async (userMessageContent: string) => {
+      if (!userMessageContent.trim()) return;
 
-    addMessage('user', userMessageContent);
-    setIsLoading(true);
+      addMessage('user', userMessageContent);
+      setIsLoading(true);
 
-    try {
-      if (!conversationIdRef.current) {
-        conversationIdRef.current = Date.now().toString();
-<<<<<<< HEAD
-        if (typeof window !== 'undefined') {
-          sessionStorage.setItem(storageKey, conversationIdRef.current);
-        }
-=======
->>>>>>> f68895bc
-      }
-      const res = await fetch(`${process.env.NEXT_PUBLIC_BASE_URL}/api/kommander-query`, {
-        method: 'POST',
-        headers: { 'Content-Type': 'application/json' },
-<<<<<<< HEAD
-        body: JSON.stringify({ userId, message: userMessageContent, conversationId: conversationIdRef.current, site }),
-=======
-        body: JSON.stringify({ userId, message: userMessageContent, conversationId: conversationIdRef.current }),
->>>>>>> f68895bc
-      });
-      const data = await res.json();
-      if (data.reply) {
-        addMessage('assistant', data.reply);
-        if (data.conversationId) {
-          conversationIdRef.current = data.conversationId;
-<<<<<<< HEAD
+      try {
+        if (!conversationIdRef.current) {
+          conversationIdRef.current = Date.now().toString();
           if (typeof window !== 'undefined') {
             sessionStorage.setItem(storageKey, conversationIdRef.current);
           }
-=======
->>>>>>> f68895bc
         }
-      } else if (data.error) {
-        addMessage('system', `Error: ${data.error}`);
+
+        const res = await fetch(`${process.env.NEXT_PUBLIC_BASE_URL}/api/kommander-query`, {
+          method: 'POST',
+          headers: { 'Content-Type': 'application/json' },
+          body: JSON.stringify({
+            userId,
+            message: userMessageContent,
+            conversationId: conversationIdRef.current,
+            site,
+          }),
+        });
+
+        const data = await res.json();
+
+        if (data.reply) {
+          addMessage('assistant', data.reply);
+          if (data.conversationId) {
+            conversationIdRef.current = data.conversationId;
+            if (typeof window !== 'undefined') {
+              sessionStorage.setItem(storageKey, conversationIdRef.current);
+            }
+          }
+        } else if (data.error) {
+          addMessage('system', `Error: ${data.error}`);
+        }
+      } catch (err: any) {
+        addMessage('system', `Error: ${err.message || 'Network error.'}`);
+      } finally {
+        setIsLoading(false);
       }
-    } catch (err: any) {
-      addMessage('system', `Error: ${err.message || 'Network error.'}`);
-    } finally {
-      setIsLoading(false);
-    }
-  }, [userId]);
+    },
+    [userId, site, storageKey]
+  );
 
   return { messages, isLoading, sendMessage };
 }
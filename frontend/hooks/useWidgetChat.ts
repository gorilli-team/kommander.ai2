--- conflicted
+++ resolved
@@ -16,10 +16,9 @@
   const [conversationId, setConversationId] = useState('');
   const conversationIdRef = useRef<string>('');
   const lastTimestampRef = useRef<string>('');
-<<<<<<< HEAD
+
   const pollFnRef = useRef<() => Promise<void>>();
-=======
->>>>>>> 1dcbc23b
+
   const storageKey = `kommander_conversation_${userId}`;
   const site = typeof window !== 'undefined' ? window.location.hostname : '';
   const POLL_INTERVAL_MS = 500;
@@ -35,10 +34,7 @@
   }, [storageKey]);
 
   useEffect(() => {
-<<<<<<< HEAD
-=======
 
->>>>>>> 1dcbc23b
     if (!conversationId) return;
 
     let interval: NodeJS.Timeout | null = null;
@@ -47,21 +43,15 @@
       try {
         const res = await fetch(
           `${process.env.NEXT_PUBLIC_BASE_URL}/api/widget-conversations/${conversationId}?userId=${encodeURIComponent(userId)}`,
-<<<<<<< HEAD
-=======
 
->>>>>>> 1dcbc23b
+
         );
         if (res.ok) {
           const data = await res.json();
           setHandledBy(data.handledBy || 'bot');
-<<<<<<< HEAD
-          const msgs = (data.messages || []).map((m: any) => ({
-=======
 
           const msgs = (data.messages || []).map((m: any) => ({
 
->>>>>>> 1dcbc23b
             id: m.timestamp + m.role,
             role: m.role,
             content: m.text,
@@ -77,10 +67,7 @@
       }
     };
 
-<<<<<<< HEAD
-=======
 
->>>>>>> 1dcbc23b
     const poll = async () => {
       try {
         const params = new URLSearchParams({ userId });
@@ -89,11 +76,9 @@
         }
         const res = await fetch(
           `${process.env.NEXT_PUBLIC_BASE_URL}/api/widget-conversations/${conversationId}/updates?${params.toString()}`,
-<<<<<<< HEAD
+
         );
-=======
 
->>>>>>> 1dcbc23b
         if (res.ok) {
           const data = await res.json();
           setHandledBy(data.handledBy || 'bot');
@@ -112,27 +97,18 @@
         // ignore
       }
     };
-<<<<<<< HEAD
+
     pollFnRef.current = poll;
 
     fetchInitial().then(() => poll());
     interval = setInterval(poll, POLL_INTERVAL_MS);
-=======
 
-
-    fetchInitial();
-    interval = setInterval(poll, 1000);
->>>>>>> 1dcbc23b
 
     return () => {
       if (interval) clearInterval(interval);
     };
   }, [conversationId, userId]);
 
-<<<<<<< HEAD
-=======
-
->>>>>>> 1dcbc23b
   const addMessage = (role: Message['role'], content: string) => {
     setMessages((prev) => [
       ...prev,
@@ -178,17 +154,11 @@
 
         if (data.conversationId) {
           conversationIdRef.current = data.conversationId;
-<<<<<<< HEAD
-          setConversationId(data.conversationId);
-          if (typeof window !== 'undefined') {
-            localStorage.setItem(storageKey, data.conversationId);
-=======
 
           setConversationId(data.conversationId);
           if (typeof window !== 'undefined') {
             localStorage.setItem(storageKey, data.conversationId);
 
->>>>>>> 1dcbc23b
           }
         }
 

--- conflicted
+++ resolved
@@ -17,10 +17,7 @@
 export async function POST(request: Request) {
   try {
     const { userId, message, history, conversationId, site } = await request.json();
-<<<<<<< HEAD
-=======
 
->>>>>>> b71b0edd
     if (!userId || !message) {
       return NextResponse.json(
         { error: 'Missing userId or message.' },
@@ -30,29 +27,21 @@
 
     const chatHistory: ChatMessage[] = Array.isArray(history) ? history : [];
     const result = await generateChatResponse(message, chatHistory, userId);
+
     const convId = conversationId || new ObjectId().toString();
-<<<<<<< HEAD
-=======
 
->>>>>>> b71b0edd
     if (result.error) {
       return NextResponse.json(
         { error: result.error },
         { status: 400, headers: corsHeaders }
       );
     }
-<<<<<<< HEAD
-=======
 
->>>>>>> b71b0edd
     await appendMessages(userId, convId, [
       { role: 'user', text: message, timestamp: new Date().toISOString() },
       { role: 'assistant', text: result.response as string, timestamp: new Date().toISOString() },
     ], site);
-<<<<<<< HEAD
-=======
 
->>>>>>> b71b0edd
     return NextResponse.json(
       { reply: result.response, conversationId: convId },
       { headers: corsHeaders }

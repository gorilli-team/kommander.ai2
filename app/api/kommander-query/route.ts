--- conflicted
+++ resolved
@@ -17,10 +17,7 @@
 export async function POST(request: Request) {
   try {
     const { userId, message, history, conversationId, site } = await request.json();
-<<<<<<< HEAD
-=======
 
->>>>>>> b8f8d55c
     if (!userId || !message) {
       return NextResponse.json(
         { error: 'Missing userId or message.' },
@@ -30,31 +27,25 @@
 
     const chatHistory: ChatMessage[] = Array.isArray(history) ? history : [];
     const result = await generateChatResponse(message, chatHistory, userId);
-<<<<<<< HEAD
-    const convId = conversationId || new ObjectId().toString();
-=======
-
     const convId = conversationId || new ObjectId().toString();
 
->>>>>>> b8f8d55c
     if (result.error) {
       return NextResponse.json(
         { error: result.error },
         { status: 400, headers: corsHeaders }
       );
     }
-<<<<<<< HEAD
-=======
 
->>>>>>> b8f8d55c
-    await appendMessages(userId, convId, [
-      { role: 'user', text: message, timestamp: new Date().toISOString() },
-      { role: 'assistant', text: result.response as string, timestamp: new Date().toISOString() },
-    ], site);
-<<<<<<< HEAD
-=======
+    await appendMessages(
+      userId,
+      convId,
+      [
+        { role: 'user', text: message, timestamp: new Date().toISOString() },
+        { role: 'assistant', text: result.response as string, timestamp: new Date().toISOString() },
+      ],
+      site
+    );
 
->>>>>>> b8f8d55c
     return NextResponse.json(
       { reply: result.response, conversationId: convId },
       { headers: corsHeaders }

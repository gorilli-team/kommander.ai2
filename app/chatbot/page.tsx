--- conflicted
+++ resolved
@@ -27,13 +27,7 @@
             Per inserire il widget di chat su qualsiasi sito, copia e incolla questo snippet nell'HTML della tua pagina:
           </p>
           <pre className="whitespace-pre-wrap bg-background p-2 rounded border border-border">
-<<<<<<< HEAD
-{`<div id="kommander-chatbot"></div>
-<script src="https://cdn.kommander.ai/chatbot.js"></script>
-<script>window.initKommanderChatbot({ userId: 'YOUR_USER_ID' });</script>`}
-=======
             {snippet}
->>>>>>> 268d101c
           </pre>
           <p className="mt-2 text-sm text-muted-foreground">
             L'endpoint <code>/api/kommander-query</code> risponde con gli header

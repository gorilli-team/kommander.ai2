--- conflicted
+++ resolved
@@ -1,8 +1,3 @@
-Perfetto! Ecco il file completo del README.md in un unico blocco che puoi copiare e incollare direttamente così com’è:
-
-⸻
-
-
 # Kommander.ai Prototype
 
 Kommander.ai is a prototype built with **Next.js** and **TypeScript** that demonstrates a dashboard for FAQ management, file uploads and a chat interface powered by OpenAI. Uploaded files are stored in MongoDB GridFS and the text from the most recent upload is extracted on demand using `pdf-parse` or `mammoth`. The chatbot uses the FAQs together with that extracted text when generating a reply. Responses rely on relevant snippets pulled from the document rather than any stored summaries.
@@ -10,6 +5,7 @@
 ## Setup
 
 1. Install dependencies:
+
    ```bash
    npm install
 
@@ -61,19 +57,7 @@
 	•	Replace 'YOUR_USER_ID' with the actual user identifier from your system.
 	•	The chat widget will automatically mount inside the container and connect to the correct context (files + FAQs) for that user.
 
-<<<<<<< HEAD
-```html
-<div id="kommander-chatbot"></div>
-<script src="https://cdn.kommander.ai/chatbot.js"></script>
-<script>window.initKommanderChatbot({ userId: 'YOUR_USER_ID' });</script>
-```
-=======
 Limitations
 	•	Only the most recently uploaded document is considered when generating chat responses.
 	•	The application does not perform OCR on images or scanned PDFs.
-	•	Installing optional packages (e.g., OCR libraries) may fail in environments without network access.
->>>>>>> 1fdfe21c
-
----
-
-✅ Ora puoi incollarlo direttamente nel tuo `README.md` e fare commit. Se vuoi ti aiuto anche a creare una mini documentazione su un sito Docs separato o in formato Markdown statico.+	•	Installing optional packages (e.g., OCR libraries) may fail in environments without network access.
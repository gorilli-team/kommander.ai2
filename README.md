# Kommander.ai Prototype

Kommander.ai is a prototype built with **Next.js** and **TypeScript** that demonstrates a dashboard for FAQ management, file uploads and a chat interface powered by OpenAI. Uploaded files are stored in MongoDB GridFS and the text from the most recent upload is extracted on demand using `pdf-parse` or `mammoth`. The chatbot uses the FAQs together with that extracted text when generating a reply. Responses rely on relevant snippets pulled from the document rather than any stored summaries.

## Setup

1. Install dependencies:

   ```bash
   npm install

The project uses OCR via tesseract.js. Building its dependencies (notably canvas for PDF rendering) may require system libraries such as libcairo2-dev and libjpeg-dev on Linux.
	2.	Create a .env.local file in the project root and provide the required environment variables:

OPENAI_API_KEY=your-openai-key
MONGODB_URI=mongodb+srv://user:pass@cluster.mongodb.net/dbname
AUTH_SECRET=your-auth-secret
NEXTAUTH_URL=http://localhost:9002
RESEND_API_KEY=your-resend-key          # optional, for email features
EMAIL_FROM="Kommander.ai Proto <onboarding@resend.dev>"  # optional
BYPASS_AUTH=true                         # optional, bypasses login in dev
MAX_PROMPT_FILES=3                       # limits how many files are used for building the prompt (default: 3)



Running the project
	•	Start the development server on http://localhost:9002:

npm run dev


	•	Optionally seed example data:

npm run seed


	•	For a production build:

npm run build
npm start



This README provides only a brief overview. See the source code and comments for more details on each feature.

Embeddable Chat Widget

To embed the Kommander.ai chat widget on any website, use the snippet below. It references your deployed instance (via NEXT_PUBLIC_BASE_URL) and includes a userId to link the chat to a specific account:

<<<<<<< HEAD
```html
<div id="kommander-chatbot"></div>
<script src="https://cdn.kommander.ai/chatbot.js"></script>
<script>window.initKommanderChatbot({ userId: 'YOUR_USER_ID' });</script>
```

The `/api/kommander-query` endpoint returns CORS headers so the widget can be
used from any origin.

## Limitations
=======
<div id="kommander-chatbot"></div>
<script src="https://kommanderai.vercel.app/chatbot.js"></script>
<script>
  window.initKommanderChatbot({ userId: 'YOUR_USER_ID' });
</script>

	•	Make sure the script URL points to your deployed chatbot.js file (e.g., https://kommanderai.vercel.app/chatbot.js).
	•	Replace 'YOUR_USER_ID' with the actual user identifier from your system.
	•	The chat widget will automatically mount inside the container and connect to the correct context (files + FAQs) for that user.
>>>>>>> 268d101c

Limitations
	•	Only the most recently uploaded document is considered when generating chat responses.
	•	The application does not perform OCR on images or scanned PDFs.
	•	Installing optional packages (e.g., OCR libraries) may fail in environments without network access.<|MERGE_RESOLUTION|>--- conflicted
+++ resolved
@@ -47,28 +47,16 @@
 
 To embed the Kommander.ai chat widget on any website, use the snippet below. It references your deployed instance (via NEXT_PUBLIC_BASE_URL) and includes a userId to link the chat to a specific account:
 
-<<<<<<< HEAD
-```html
-<div id="kommander-chatbot"></div>
-<script src="https://cdn.kommander.ai/chatbot.js"></script>
-<script>window.initKommanderChatbot({ userId: 'YOUR_USER_ID' });</script>
-```
-
-The `/api/kommander-query` endpoint returns CORS headers so the widget can be
-used from any origin.
-
-## Limitations
-=======
 <div id="kommander-chatbot"></div>
 <script src="https://kommanderai.vercel.app/chatbot.js"></script>
 <script>
   window.initKommanderChatbot({ userId: 'YOUR_USER_ID' });
 </script>
 
+The /api/kommander-query endpoint returns CORS headers so the widget can be used from any origin.
 	•	Make sure the script URL points to your deployed chatbot.js file (e.g., https://kommanderai.vercel.app/chatbot.js).
 	•	Replace 'YOUR_USER_ID' with the actual user identifier from your system.
 	•	The chat widget will automatically mount inside the container and connect to the correct context (files + FAQs) for that user.
->>>>>>> 268d101c
 
 Limitations
 	•	Only the most recently uploaded document is considered when generating chat responses.

--- conflicted
+++ resolved
@@ -48,7 +48,8 @@
     const sendMessage = async () => {
       const text = input.trim();
       if (!text) return;
-      setMessages((m) => [...m, { role: 'user', text }]);
+
+      setMessages((prev) => [...prev, { role: 'user', text }]);
       setInput('');
 
       try {
@@ -56,12 +57,6 @@
           conversationId = Date.now().toString();
           localStorage.setItem(storageKey, conversationId);
         }
-<<<<<<< HEAD
-        const res = await fetch(`${ORIGIN}/api/kommander-query`, {
-          method: 'POST',
-          headers: { 'Content-Type': 'application/json' },
-          body: JSON.stringify({ userId, message: text, conversationId, site: window.location.hostname }),
-=======
 
         const res = await fetch(`${ORIGIN}/api/kommander-query`, {
           method: 'POST',
@@ -72,22 +67,21 @@
             conversationId,
             site: window.location.hostname,
           }),
->>>>>>> b8f8d55c
         });
 
         const data = await res.json();
 
         if (data.reply) {
-          setMessages((m) => [...m, { role: 'assistant', text: data.reply }]);
+          setMessages((prev) => [...prev, { role: 'assistant', text: data.reply }]);
           if (data.conversationId) {
             conversationId = data.conversationId;
             localStorage.setItem(storageKey, conversationId);
           }
         } else if (data.error) {
-          setMessages((m) => [...m, { role: 'assistant', text: 'Error: ' + data.error }]);
+          setMessages((prev) => [...prev, { role: 'assistant', text: 'Error: ' + data.error }]);
         }
       } catch (err) {
-        setMessages((m) => [...m, { role: 'assistant', text: 'Error: ' + err.message }]);
+        setMessages((prev) => [...prev, { role: 'assistant', text: 'Error: ' + err.message }]);
       }
     };
 
@@ -147,16 +141,11 @@
             React.createElement('input', {
               value: input,
               onChange: (e) => setInput(e.target.value),
-              disabled: false,
-              className: '',
               placeholder: 'Type a message...',
             }),
             React.createElement(
               'button',
-              {
-                type: 'submit',
-                className: '',
-              },
+              { type: 'submit' },
               'Send'
             )
           )

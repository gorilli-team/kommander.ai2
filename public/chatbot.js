(function () {
  const ORIGIN = new URL(document.currentScript.src).origin;

  function loadScript(src) {
    return new Promise((resolve, reject) => {
      const s = document.createElement('script');
      s.src = src;
      s.onload = resolve;
      s.onerror = reject;
      document.head.appendChild(s);
    });
  }

  function loadStyles() {
    if (document.getElementById('kommander-style')) return;
    const link = document.createElement('link');
    link.id = 'kommander-style';
    link.rel = 'stylesheet';
    link.href = ORIGIN + '/chatbot.css';
    document.head.appendChild(link);
  }

  async function ensureReact() {
    if (!window.React) {
      await loadScript(ORIGIN + '/react.production.min.js');
    }
    if (!window.ReactDOM) {
      await loadScript(ORIGIN + '/react-dom.production.min.js');
    }
  }

  function ChatbotWidget({ userId }) {
    const { useState, useRef, useEffect } = React;
    const [open, setOpen] = useState(false);
    const [messages, setMessages] = useState([]);
    const [input, setInput] = useState('');
    const viewportRef = useRef(null);

    function formatTime() {
      return new Date().toLocaleTimeString([], { hour: '2-digit', minute: '2-digit' });
    }

    const currentDate = new Date().toLocaleDateString('it-IT', {
      day: '2-digit',
      month: 'short',
      year: 'numeric',
    });

    useEffect(() => {
      if (viewportRef.current) {
        viewportRef.current.scrollTop = viewportRef.current.scrollHeight;
      }
    }, [messages]);

    useEffect(() => {
      if (open && messages.length === 0) {
        setMessages([
          { role: 'assistant', text: 'Ciao, sono Kommander.ai! Come posso aiutarti oggi?', time: formatTime() },
        ]);
      }
    }, [open]);

    const storageKey = `kommander_conversation_${userId}`;
    let conversationId = localStorage.getItem(storageKey) || '';

    const sendMessage = async () => {
      const text = input.trim();
      if (!text) return;

      setMessages((prev) => [...prev, { role: 'user', text, time: formatTime() }]);
      setInput('');

      try {
        if (!conversationId) {
          conversationId = Date.now().toString();
          localStorage.setItem(storageKey, conversationId);
        }

        const res = await fetch(`${ORIGIN}/api/kommander-query`, {
          method: 'POST',
          headers: { 'Content-Type': 'application/json' },
          body: JSON.stringify({
            userId,
            message: text,
            conversationId,
            site: window.location.hostname,
          }),
        });

        const data = await res.json();

        if (data.reply) {
          setMessages((prev) => [...prev, { role: 'assistant', text: data.reply, time: formatTime() }]);
          if (data.conversationId) {
            conversationId = data.conversationId;
            localStorage.setItem(storageKey, conversationId);
          }
        } else if (data.error) {
          setMessages((prev) => [...prev, { role: 'assistant', text: 'Error: ' + data.error, time: formatTime() }]);
        }
      } catch (err) {
        setMessages((prev) => [...prev, { role: 'assistant', text: 'Error: ' + err.message, time: formatTime() }]);
      }
    };

    return React.createElement(
      React.Fragment,
      null,
      React.createElement(
        'button',
        {
          onClick: () => setOpen(!open),
          className: 'kommander-button',
          'aria-label': 'Apri chat',
        },
        '\u2318',
      ),
      open &&
        React.createElement(
          'div',
          { className: 'kommander-window' },
          React.createElement(
            'div',
            { className: 'kommander-header' },
            React.createElement('span', { className: 'font-semibold' }, 'Kommander.ai – Trial'),
            React.createElement(
              'div',
              { className: 'kommander-header-right' },
              React.createElement('span', { className: 'kommander-badge' }, 'Online'),
              React.createElement('span', { className: 'kommander-date' }, currentDate),
              React.createElement(
                'button',
                { onClick: () => setOpen(false), 'aria-label': 'Close chatbot', className: 'kommander-close' },
                '×',
              ),
            ),
          ),
          React.createElement(
            'div',
            {
              ref: viewportRef,
              className: 'kommander-messages',
            },
            messages.map((m, i) =>
              React.createElement(
                'div',
                {
                  key: i,
                  className: 'kommander-row ' + (m.role === 'user' ? 'kommander-row-user' : 'kommander-row-assistant'),
                },
                m.role !== 'user' &&
                  React.createElement('img', {
                    className: 'kommander-avatar',
                    src: 'https://placehold.co/40x40/1a56db/FFFFFF.png?text=K',
                  }),
                React.createElement(
                  'div',
                  {
                    className: 'kommander-msg ' + (m.role === 'user' ? 'kommander-user' : 'kommander-assistant'),
                  },
                  React.createElement('p', null, m.text),
                  React.createElement('p', { className: 'kommander-time' }, m.time),
                ),
                m.role === 'user' &&
                  React.createElement('img', {
                    className: 'kommander-avatar',
                    src: 'https://placehold.co/40x40/8cb0ea/1A202C.png?text=U',
                  }),
              ),
            ),
          ),
          React.createElement(
            'form',
            {
              onSubmit: (e) => {
                e.preventDefault();
                sendMessage();
              },
              className: 'kommander-input',
            },
            React.createElement('input', {
              value: input,
              onChange: (e) => setInput(e.target.value),
              placeholder: 'Scrivi qui…',
            }),
            React.createElement('button', { type: 'submit' }, '\u27A4'),
          ),
        ),
    );
  }

  window.initKommanderChatbot = async function ({ userId }) {
    await ensureReact();
    loadStyles();
    let container = document.getElementById('kommander-chatbot');
    if (!container) {
      container = document.createElement('div');
      container.id = 'kommander-chatbot';
      document.body.appendChild(container);
    }
    if (ReactDOM.createRoot) {
<<<<<<< HEAD
      ReactDOM.createRoot(container).render(React.createElement(ChatbotWidget, { userId }));
    } else {
      ReactDOM.render(React.createElement(ChatbotWidget, { userId }), container);
=======
      ReactDOM.createRoot(container).render(
        React.createElement(ChatbotWidget, { userId })
      );
    } else {
      ReactDOM.render(
        React.createElement(ChatbotWidget, { userId }),
        container
      );
>>>>>>> fd280019
    }
  };
})();<|MERGE_RESOLUTION|>--- conflicted
+++ resolved
@@ -199,20 +199,10 @@
       document.body.appendChild(container);
     }
     if (ReactDOM.createRoot) {
-<<<<<<< HEAD
       ReactDOM.createRoot(container).render(React.createElement(ChatbotWidget, { userId }));
     } else {
       ReactDOM.render(React.createElement(ChatbotWidget, { userId }), container);
-=======
-      ReactDOM.createRoot(container).render(
-        React.createElement(ChatbotWidget, { userId })
-      );
-    } else {
-      ReactDOM.render(
-        React.createElement(ChatbotWidget, { userId }),
-        container
-      );
->>>>>>> fd280019
+
     }
   };
 })();
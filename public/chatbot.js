
(function () {
  const scriptEl =
    document.currentScript ||
    Array.from(document.querySelectorAll('script')).find((s) =>
      s.src && s.src.includes('chatbot.js'),
    );
  const ORIGIN = scriptEl
    ? new URL(scriptEl.src, window.location.href).origin
    : window.location.origin;

  function loadScript(src) {
    return new Promise((resolve, reject) => {
      const s = document.createElement('script');
      s.src = src;
      s.onload = resolve;
      s.onerror = reject;
      document.head.appendChild(s);
    });
  }

  function loadStyles() {
    if (document.getElementById('kommander-style')) return;
    const link = document.createElement('link');
    link.id = 'kommander-style';
    link.rel = 'stylesheet';
    link.href = ORIGIN + '/chatbot.css';
    document.head.appendChild(link);
  }

  async function ensureReact() {
    if (!window.React) {
      await loadScript(ORIGIN + '/react.production.min.js');
    }
    if (!window.ReactDOM) {
      await loadScript(ORIGIN + '/react-dom.production.min.js');
    }
  }

  function ChatbotWidget({ userId }) {
    const { useState, useRef, useEffect } = React;
    const [open, setOpen] = useState(false);
    const [messages, setMessages] = useState([]);
    const [input, setInput] = useState('');
    const [handledBy, setHandledBy] = useState('bot');
    const [conversationId, setConversationId] = useState('');
    const [isTyping, setIsTyping] = useState(false);
    const [botName, setBotName] = useState('Kommander.ai');
    const [botColor, setBotColor] = useState('#1E3A8A');
    const [isDarkMode, setIsDarkMode] = useState(() => {
      try {
        const stored = localStorage.getItem('kommander_dark_mode');
        if (stored !== null) return stored === 'true';
      } catch (e) {
        console.error("Failed to read dark mode from localStorage", e);
      }
      return window.matchMedia('(prefers-color-scheme: dark)').matches;
    });

    const viewportRef = useRef(null);
    const conversationIdRef = useRef('');
    const lastTimestampRef = useRef('');
    const pollFnRef = useRef(null);
    const prevHandledBy = useRef('bot');
    const lastSentTextRef = useRef('');
<<<<<<< HEAD
=======

>>>>>>> 1e977214
    const isSendingRef = useRef(false);
    const [showRestartConfirm, setShowRestartConfirm] = useState(false);

    const restartConversation = () => {
<<<<<<< HEAD
=======

>>>>>>> 1e977214
      const newId = `konv-${Date.now()}-${Math.random().toString(36).substr(2, 9)}`;
      conversationIdRef.current = newId;
      setConversationId(newId);
      localStorage.setItem(storageKey, newId);
      setMessages([]);
      lastTimestampRef.current = '';
    };

<<<<<<< HEAD
=======

>>>>>>> 1e977214
    const confirmRestart = () => {
      restartConversation();
      setShowRestartConfirm(false);
    };

    const toggleDarkMode = () => {
      setIsDarkMode(prevMode => {
        const newMode = !prevMode;
        try {
          localStorage.setItem('kommander_dark_mode', newMode.toString());
        } catch (e) {
          console.error("Failed to write dark mode to localStorage", e);
        }
        return newMode;
      });
    };

    function formatTime() {
      return new Date().toLocaleTimeString([], { hour: '2-digit', minute: '2-digit' });
    }

    function addMessage(role, text, updateTimestamp = true) {
      setMessages((prev) => [...prev, { role, text, time: formatTime() }]);
      if (updateTimestamp) {
        lastTimestampRef.current = new Date().toISOString();
      }
    }

    useEffect(() => {
      fetch(`${ORIGIN}/api/settings/${userId}`)
        .then((res) => (res.ok ? res.json() : null))
        .then((data) => {
          if (!data) return;
          if (data.name) setBotName(data.name);
          if (data.color) {
            setBotColor(data.color);
            document.documentElement.style.setProperty(
              '--kommander-primary-color',
              data.color,
            );
<<<<<<< HEAD
=======

>>>>>>> 1e977214
            document.documentElement.style.setProperty(
              '--kommander-secondary-color',
              data.color,
            );
<<<<<<< HEAD
=======

>>>>>>> 1e977214
          }
        })
        .catch(() => {});
    }, [userId]);

    const currentDate = new Date().toLocaleDateString('it-IT', {
      day: '2-digit',
      month: 'short',
      year: 'numeric',
    });

    useEffect(() => {
      if (viewportRef.current) {
        viewportRef.current.scrollTop = viewportRef.current.scrollHeight;
      }
    }, [messages, isTyping]);

    useEffect(() => {
      if (open && messages.length === 0) {
        addMessage('assistant', `Ciao, sono ${botName}! Come posso aiutarti oggi?`);
      }
    }, [open, botName]);

    const storageKey = `kommander_conversation_${userId}`;

    useEffect(() => {
      const stored = localStorage.getItem(storageKey);
      if (stored) {
        conversationIdRef.current = stored;
        setConversationId(stored);
      }
    }, [storageKey]);

    const fetchInitial = async () => {
      const id = conversationIdRef.current;
      if (!id) return;
      try {
        const res = await fetch(`${ORIGIN}/api/widget-conversations/${id}?userId=${encodeURIComponent(userId)}`);
        if (res.ok) {
          const data = await res.json();
          setHandledBy(data.handledBy || 'bot');
          const msgs = (data.messages || []).map((m) => ({
            role: m.role,
            text: m.text,
            time: new Date(m.timestamp).toLocaleTimeString([], { hour: '2-digit', minute: '2-digit' }),
          }));
          setMessages(msgs);
          if (msgs.length) {
            lastTimestampRef.current = data.messages[data.messages.length - 1].timestamp;
          }
        }
      } catch (err) {
        console.error("Error fetching initial conversation:", err);
      }
    };

    const poll = async (skipUserDup = false) => {
      const id = conversationIdRef.current;
      if (!id) return;
      try {
        const params = new URLSearchParams({ userId });
        if (lastTimestampRef.current) params.set('since', lastTimestampRef.current);
        const res = await fetch(`${ORIGIN}/api/widget-conversations/${id}/updates?${params.toString()}`);
        if (res.ok) {
          const data = await res.json();
          setHandledBy(data.handledBy || 'bot');
          let newMsgs = (data.messages || []).map((m) => ({
            role: m.role,
            text: m.text,
            time: new Date(m.timestamp).toLocaleTimeString([], { hour: '2-digit', minute: '2-digit' }),
          }));
          if (skipUserDup && newMsgs.length && newMsgs[0].role === 'user' && newMsgs[0].text === lastSentTextRef.current) {
            newMsgs = newMsgs.slice(1);
          }
          if (newMsgs.length) {
            lastTimestampRef.current = data.messages[data.messages.length - 1].timestamp;
            setMessages((prev) => [...prev, ...newMsgs]);
            setIsTyping(false); // Stop typing indicator if new messages arrive
          }
        }
      } catch (err) {
        console.error("Error polling for updates:", err);
      }
    };

    useEffect(() => {
      if (!conversationId) return;
      pollFnRef.current = poll;
      let interval;
      fetchInitial().then(() => {
        // Only start polling if the chatbot is open, otherwise poll when opened
        if (open) {
          poll();
        }
      });
      interval = setInterval(poll, 1000); // Poll more frequently for a better real-time feel
      return () => interval && clearInterval(interval);
    }, [conversationId, userId, open]); // Added 'open' to dependency array

    useEffect(() => {
      if (handledBy === 'agent' && prevHandledBy.current !== 'agent') {
        addMessage('system', 'Sei ora in contatto con un operatore umano.');
      }
      prevHandledBy.current = handledBy;
    }, [handledBy]);

    const sendMessage = async () => {
      const text = input.trim();
      if (!text || isSendingRef.current) return;
      isSendingRef.current = true;

      addMessage('user', text, false);
      lastSentTextRef.current = text;
      setIsTyping(true); // Show typing indicator

      const isHumanRequest = text.toLowerCase().includes('operatore umano');

      if (isHumanRequest) {
        addMessage(
          'assistant',
          'Certamente! Ti metto subito in contatto con uno specialista. Nel frattempo, se vuoi, puoi continuare a farmi domande: potrei gi\u00e0 aiutarti a trovare una soluzione mentre attendi la risposta di un operatore.'
        );
        setIsTyping(false);
      }

      setInput('');

      try {
        if (!conversationIdRef.current) {
          const newId = `konv-${Date.now()}-${Math.random().toString(36).substr(2, 9)}`; // More robust ID
          conversationIdRef.current = newId;
          setConversationId(newId);
          localStorage.setItem(storageKey, newId);
        }

        const res = await fetch(`${ORIGIN}/api/kommander-query`, {
          method: 'POST',
          headers: { 'Content-Type': 'application/json' },
          body: JSON.stringify({
            userId,
            message: text,
            conversationId: conversationIdRef.current,
            site: window.location.hostname,
          }),
        });

        const data = await res.json();

        if (data.conversationId) {
          conversationIdRef.current = data.conversationId;
          setConversationId(data.conversationId);
          localStorage.setItem(storageKey, data.conversationId);
        }
        if (data.handledBy) {
          setHandledBy(data.handledBy);
        }
        if (data.reply && !isHumanRequest) {
          addMessage('assistant', data.reply);
        } else if (data.error) {
          addMessage('system', 'Si è verificato un errore: ' + data.error);
        }
      } catch (err) {
        addMessage('system', 'Ops! Non riusciamo a connetterci. Riprova più tardi.');
        console.error("Failed to send message:", err);
      } finally {
        setIsTyping(false); // Hide typing indicator
<<<<<<< HEAD
        isSendingRef.current = false;
=======

        isSendingRef.current = false;

>>>>>>> 1e977214
        if (pollFnRef.current) pollFnRef.current(true); // Manual poll after sending message
      }
    };

    return React.createElement(
      React.Fragment,
      null,
      React.createElement(
        'button',
        {
          onClick: () => setOpen(!open),
          className: 'kommander-button',
          'aria-label': 'Apri chat',
        },
        open ? '×' : React.createElement(
          'svg',
          {
            xmlns: 'http://www.w3.org/2000/svg',
            viewBox: '0 0 24 24',
            width: '24',
            height: '24',
            fill: 'none',
            stroke: 'currentColor',
            strokeWidth: '2',
            strokeLinecap: 'round',
            strokeLinejoin: 'round',
          },
          React.createElement('path', { d: 'M21 15a2 2 0 0 1-2 2H7l-4 4V5a2 2 0 0 1 2-2h14a2 2 0 0 1 2 2z' })
        )
      ),
      open &&
        React.createElement(
          'div',
          { className: `kommander-window ${isDarkMode ? 'dark-mode' : ''}` },
          React.createElement(
            'div',
            { className: 'kommander-header' },
            React.createElement('span', { className: 'font-semibold' }, botName + ' – Trial'),
            React.createElement(
              'div',
              { className: 'kommander-header-right' },
              React.createElement('span', { className: 'kommander-badge' }, 'Online'),
              React.createElement('span', { className: 'kommander-date' }, currentDate),
              React.createElement(
                'button',
                {
                  onClick: toggleDarkMode,
                  'aria-label': 'Toggle Dark Mode',
                  className: 'kommander-toggle-dark-mode',
                  title: isDarkMode ? 'Disattiva Modalità Scura' : 'Attiva Modalità Scura'
                },
                isDarkMode ?
                  React.createElement(
                    'svg',
                    { xmlns: 'http://www.w3.org/2000/svg', viewBox: '0 0 24 24', fill: 'currentColor', width: '16', height: '16' },
                    React.createElement('path', { d: 'M12 2.25a.75.75 0 0 1 .75.75v2.25a.75.75 0 0 1-1.5 0V3a.75.75 0 0 1 .75-.75ZM7.5 12a4.5 4.5 0 1 1 9 0 4.5 4.5 0 0 1-9 0ZM18.894 6.106a.75.75 0 0 0-1.06-1.06l-1.591 1.59a.75.75 0 1 0 1.06 1.06l1.591-1.59ZM21.75 12a.75.75 0 0 1-.75.75h-2.25a.75.75 0 0 1 0-1.5H21a.75.75 0 0 1 .75.75ZM18.894 17.894a.75.75 0 0 0-1.06 1.06l1.591 1.591a.75.75 0 1 0 1.06-1.06l-1.591-1.591ZM12 18.75a.75.75 0 0 1 .75.75v2.25a.75.75 0 0 1-1.5 0v-2.25a.75.75 0 0 1 .75-.75ZM5.003 18.894a.75.75 0 0 0 1.06-1.06l-1.59-1.591a.75.75 0 1 0-1.06 1.06l1.59 1.591ZM3 12.75a.75.75 0 0 1-.75-.75H.75a.75.75 0 0 1 0-1.5H2.25c.414 0 .75.336.75.75Z' })
                  )
                  :
                  React.createElement(
                    'svg',
                    { xmlns: 'http://www.w3.org/2000/svg', viewBox: '0 0 24 24', fill: 'currentColor', width: '16', height: '16' },
                    React.createElement('path', { d: 'M9.528 1.714a.75.75 0 0 0-.829 1.074 11.25 11.25 0 0 1 7.029 7.029.75.75 0 0 0 1.074-.829 12.75 12.75 0 0 0-8.274-8.274ZM10.5 12a1.5 1.5 0 1 1 3 0 1.5 1.5 0 0 1-3 0ZM12 3.75a.75.75 0 0 1 .75.75v.75a.75.75 0 0 1-1.5 0V4.5a.75.75 0 0 1 .75-.75ZM5.25 5.25a.75.75 0 0 0 0 1.06h.001l.447.447a.75.75 0 1 0 1.06-1.06l-.447-.447a.75.75 0 0 0-1.06 0ZM4.5 12a.75.75 0 0 1 .75-.75H5.25a.75.75 0 0 1 0 1.5H4.5a.75.75 0 0 1-.75-.75ZM7.029 18.894a.75.75 0 0 0-1.06-1.06l-1.591 1.59a.75.75 0 1 0 1.06 1.06l1.59-1.591ZM12 18.75a.75.75 0 0 1-.75.75v.75a.75.75 0 0 1 1.5 0v-.75a.75.75 0 0 1-.75-.75ZM17.894 17.029a.75.75 0 1 0-1.06 1.06l1.59 1.591a.75.75 0 1 0 1.06-1.06l-1.591-1.59ZM19.5 12a.75.75 0 0 1 .75-.75h.75a.75.75 0 0 1 0 1.5h-.75a.75.75 0 0 1-.75-.75ZM18.894 5.003a.75.75 0 0 0-1.06-1.06l-1.59 1.59a.75.75 0 0 0 1.06 1.06l1.59-1.591ZM12 2.25a.75.75 0 0 1 .75.75v2.25a.75.75 0 0 1-1.5 0V3a.75.75 0 0 1 .75-.75ZM9.528 1.714a.75.75 0 0 0-.829 1.074 11.25 11.25 0 0 1 7.029 7.029.75.75 0 0 0 1.074-.829 12.75 12.75 0 0 0-8.274-8.274ZM10.5 12a1.5 1.5 0 1 1 3 0 1.5 1.5 0 0 1-3 0ZM12 3.75a.75.75 0 0 1 .75.75v.75a.75.75 0 0 1-1.5 0V4.5a.75.75 0 0 1 .75-.75ZM5.25 5.25a.75.75 0 0 0 0 1.06h.001l.447.447a.75.75 0 1 0 1.06-1.06l-.447-.447a.75.75 0 0 0-1.06 0ZM4.5 12a.75.75 0 0 1 .75-.75H5.25a.75.75 0 0 1 0 1.5H4.5a.75.75 0 0 1-.75-.75ZM7.029 18.894a.75.75 0 0 0-1.06-1.06l-1.591 1.59a.75.75 0 1 0 1.06 1.06l1.59-1.591ZM12 18.75a.75.75 0 0 1-.75.75v.75a.75.75 0 0 1 1.5 0v-.75a.75.75 0 0 1-.75-.75ZM17.894 17.029a.75.75 0 1 0-1.06 1.06l1.59 1.591a.75.75 0 1 0 1.06-1.06l-1.591-1.59ZM19.5 12a.75.75 0 0 1 .75-.75h.75a.75.75 0 0 1 0 1.5h-.75a.75.75 0 0 1-.75-.75ZM18.894 5.003a.75.75 0 0 0-1.06-1.06l-1.59 1.59a.75.75 0 0 0 1.06 1.06l1.59-1.591Z' })
                  )
              ),
              React.createElement(
                'button',
                { onClick: () => setOpen(false), 'aria-label': 'Chiudi chatbot', className: 'kommander-close' },
                '×',
              ),
            ),
          ),
          React.createElement(
            'div',
            {
              ref: viewportRef,
              className: 'kommander-messages',
            },
            messages.map((m, i) =>
              React.createElement(
                'div',
                {
                  key: i,
                  className: `kommander-row kommander-row-${m.role === 'user' ? 'user' : m.role}`,
                },
                m.role !== 'user' &&
                  React.createElement('img', {
                    className: 'kommander-avatar',
                    src:
                      m.role === 'agent'
                        ? 'https://placehold.co/40x40/444/FFFFFF.png?text=A'
                        : 'https://placehold.co/40x40/1a56db/FFFFFF.png?text=K',
                    alt: m.role
                  }),
                React.createElement(
                  'div',
                  { className: 'kommander-message-wrap' },
                  React.createElement(
                    'div',
                    {
                      className: `kommander-msg kommander-${m.role}`,
                    },
                    React.createElement('p', null, m.text),
                  ),
                  React.createElement('p', { className: 'kommander-time' }, m.time),
                ),
                m.role === 'user' &&
                  React.createElement('img', {
                    className: 'kommander-avatar',
                    src: 'https://placehold.co/40x40/8cb0ea/1A202C.png?text=U',
                    alt: 'User'
                  }),
              ),
            ),
            isTyping && React.createElement(
              'div',
              { className: 'kommander-row kommander-row-assistant' },
              React.createElement('img', {
                className: 'kommander-avatar',
                src: 'https://placehold.co/40x40/1a56db/FFFFFF.png?text=K',
                alt: 'Kommander.ai'
              }),
              React.createElement(
                'div',
                { className: 'kommander-msg kommander-assistant kommander-typing' },
                React.createElement('p', null, '...')
              )
            )
          ),
          React.createElement(
            'form',
            {
              onSubmit: (e) => {
                e.preventDefault();
                sendMessage();
              },
              className: 'kommander-input',
            },
            React.createElement(
              'button',
<<<<<<< HEAD
=======

>>>>>>> 1e977214
              { type: 'button', className: 'kommander-restart', onClick: () => setShowRestartConfirm(true), disabled: isTyping, 'aria-label': 'Ricomincia' },
              React.createElement(
                'svg',
                { xmlns: 'http://www.w3.org/2000/svg', viewBox: '0 0 1920 1920', width: '16', height: '16', fill: 'currentColor' },
                React.createElement('path', { d: 'M960 0v112.941c467.125 0 847.059 379.934 847.059 847.059 0 467.125-379.934 847.059-847.059 847.059-467.125 0-847.059-379.934-847.059-847.059 0-267.106 126.607-515.915 338.824-675.727v393.374h112.94V112.941H0v112.941h342.89C127.058 407.38 0 674.711 0 960c0 529.355 430.645 960 960 960s960-430.645 960-960S1489.355 0 960 0' })
<<<<<<< HEAD
=======

>>>>>>> 1e977214
              )
            ),
            React.createElement('input', {
              value: input,
              onChange: (e) => setInput(e.target.value),
              placeholder: 'Scrivi qui…',
              disabled: isTyping // Disable input while typing
            }),
            React.createElement(
              'button',
              { type: 'submit', 'aria-label': 'Invia', disabled: isTyping || !input.trim() },
              React.createElement(
                'svg',
                {
                  xmlns: 'http://www.w3.org/2000/svg',
                  viewBox: '0 0 24 24',
                  width: '16',
                  height: '16',
                  fill: 'none',
                  stroke: 'currentColor',
                  strokeWidth: '2',
                  strokeLinecap: 'round',
                  strokeLinejoin: 'round',
                },
                React.createElement('path', {
                  d: 'M14.536 21.686a.5.5 0 0 0 .937-.024l6.5-19a.496.496 0 0 0-.635-.635l-19 6.5a.5.5 0 0 0-.024.937l7.93 3.18a2 2 0 0 1 1.112 1.11z',
                }),
                React.createElement('path', {
                  d: 'm21.854 2.147-10.94 10.939',
                })
              )
            ),
          ),
          showRestartConfirm &&
            React.createElement(
              'div',
              { className: 'kommander-modal-overlay' },
              React.createElement(
                'div',
                { className: 'kommander-modal' },
                React.createElement(
                  'p',
                  null,
                  'Ricominciare la conversazione?'
                ),
                React.createElement(
                  'div',
                  { className: 'kommander-modal-buttons' },
                  React.createElement(
                    'button',
                    { className: 'kommander-modal-confirm', onClick: confirmRestart },
                    'S\u00ec'
                  ),
                  React.createElement(
                    'button',
                    { className: 'kommander-modal-cancel', onClick: () => setShowRestartConfirm(false) },
                    'No'
                  )
                )
              )
            ),
        ),
    );
  }

  window.initKommanderChatbot = async function ({ userId }) {
    await ensureReact();
    loadStyles();
    let container = document.getElementById('kommander-chatbot');
    if (!container) {
      container = document.createElement('div');
      container.id = 'kommander-chatbot';
      document.body.appendChild(container);
    }
    if (ReactDOM.createRoot) {
      ReactDOM.createRoot(container).render(React.createElement(ChatbotWidget, { userId }));
    } else {
      ReactDOM.render(React.createElement(ChatbotWidget, { userId }), container);
    }
  };
})();
<|MERGE_RESOLUTION|>--- conflicted
+++ resolved
@@ -63,18 +63,12 @@
     const pollFnRef = useRef(null);
     const prevHandledBy = useRef('bot');
     const lastSentTextRef = useRef('');
-<<<<<<< HEAD
-=======
-
->>>>>>> 1e977214
+
     const isSendingRef = useRef(false);
     const [showRestartConfirm, setShowRestartConfirm] = useState(false);
 
     const restartConversation = () => {
-<<<<<<< HEAD
-=======
-
->>>>>>> 1e977214
+
       const newId = `konv-${Date.now()}-${Math.random().toString(36).substr(2, 9)}`;
       conversationIdRef.current = newId;
       setConversationId(newId);
@@ -83,10 +77,6 @@
       lastTimestampRef.current = '';
     };
 
-<<<<<<< HEAD
-=======
-
->>>>>>> 1e977214
     const confirmRestart = () => {
       restartConversation();
       setShowRestartConfirm(false);
@@ -127,18 +117,12 @@
               '--kommander-primary-color',
               data.color,
             );
-<<<<<<< HEAD
-=======
-
->>>>>>> 1e977214
+
             document.documentElement.style.setProperty(
               '--kommander-secondary-color',
               data.color,
             );
-<<<<<<< HEAD
-=======
-
->>>>>>> 1e977214
+
           }
         })
         .catch(() => {});
@@ -305,13 +289,9 @@
         console.error("Failed to send message:", err);
       } finally {
         setIsTyping(false); // Hide typing indicator
-<<<<<<< HEAD
+
         isSendingRef.current = false;
-=======
-
-        isSendingRef.current = false;
-
->>>>>>> 1e977214
+
         if (pollFnRef.current) pollFnRef.current(true); // Manual poll after sending message
       }
     };
@@ -451,19 +431,13 @@
             },
             React.createElement(
               'button',
-<<<<<<< HEAD
-=======
-
->>>>>>> 1e977214
+
               { type: 'button', className: 'kommander-restart', onClick: () => setShowRestartConfirm(true), disabled: isTyping, 'aria-label': 'Ricomincia' },
               React.createElement(
                 'svg',
                 { xmlns: 'http://www.w3.org/2000/svg', viewBox: '0 0 1920 1920', width: '16', height: '16', fill: 'currentColor' },
                 React.createElement('path', { d: 'M960 0v112.941c467.125 0 847.059 379.934 847.059 847.059 0 467.125-379.934 847.059-847.059 847.059-467.125 0-847.059-379.934-847.059-847.059 0-267.106 126.607-515.915 338.824-675.727v393.374h112.94V112.941H0v112.941h342.89C127.058 407.38 0 674.711 0 960c0 529.355 430.645 960 960 960s960-430.645 960-960S1489.355 0 960 0' })
-<<<<<<< HEAD
-=======
-
->>>>>>> 1e977214
+
               )
             ),
             React.createElement('input', {

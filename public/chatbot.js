(function () {
  const ORIGIN = new URL(document.currentScript.src).origin;

  function loadScript(src) {
    return new Promise((resolve, reject) => {
      const s = document.createElement('script');
      s.src = src;
      s.onload = resolve;
      s.onerror = reject;
      document.head.appendChild(s);
    });
  }

  function loadStyles() {
    if (document.getElementById('kommander-style')) return;
    const link = document.createElement('link');
    link.id = 'kommander-style';
    link.rel = 'stylesheet';
    link.href = ORIGIN + '/chatbot.css'; // assicurati che chatbot.css sia accessibile
    document.head.appendChild(link);
  }

  async function ensureReact() {
    if (!window.React) {
      await loadScript(ORIGIN + '/react.production.min.js');
    }
    if (!window.ReactDOM) {
      await loadScript(ORIGIN + '/react-dom.production.min.js');
    }
  }

  function ChatbotWidget({ userId }) {
    const { useState, useRef, useEffect } = React;
    const [open, setOpen] = useState(false);
    const [messages, setMessages] = useState([]);
    const [input, setInput] = useState('');
    const viewportRef = useRef(null);

    useEffect(() => {
      if (viewportRef.current) {
        viewportRef.current.scrollTop = viewportRef.current.scrollHeight;
      }
    }, [messages]);

    const storageKey = `kommander_conversation_${userId}`;
<<<<<<< HEAD
    let conversationId = localStorage.getItem(storageKey) || '';
=======
    let conversationId = sessionStorage.getItem(storageKey) || '';
>>>>>>> b71b0edd

    const sendMessage = async () => {
      const text = input.trim();
      if (!text) return;
      setMessages((m) => [...m, { role: 'user', text }]);
      setInput('');
      try {
        if (!conversationId) {
          conversationId = Date.now().toString();
<<<<<<< HEAD
          localStorage.setItem(storageKey, conversationId);
=======
          sessionStorage.setItem(storageKey, conversationId);
>>>>>>> b71b0edd
        }
        const res = await fetch(`${ORIGIN}/api/kommander-query`, {
          method: 'POST',
          headers: { 'Content-Type': 'application/json' },
          body: JSON.stringify({ userId, message: text, conversationId, site: window.location.hostname }),
        });
        const data = await res.json();
        if (data.reply) {
          setMessages((m) => [...m, { role: 'assistant', text: data.reply }]);
          if (data.conversationId) {
            conversationId = data.conversationId;
<<<<<<< HEAD
            localStorage.setItem(storageKey, conversationId);
=======
            sessionStorage.setItem(storageKey, conversationId);
>>>>>>> b71b0edd
          }
        } else if (data.error) {
          setMessages((m) => [...m, { role: 'assistant', text: 'Error: ' + data.error }]);
        }
      } catch (err) {
        setMessages((m) => [...m, { role: 'assistant', text: 'Error: ' + err.message }]);
      }
    };

    return React.createElement(
      React.Fragment,
      null,
      React.createElement(
        'button',
        {
          onClick: () => setOpen(!open),
          className: 'kommander-button',
        },
        'Chat'
      ),
      open &&
        React.createElement(
          'div',
          {
            className: 'kommander-window',
          },
          React.createElement(
            'div',
            { className: 'kommander-header' },
            React.createElement('span', { className: 'font-semibold' }, 'Kommander.ai'),
            React.createElement(
              'button',
              { onClick: () => setOpen(false) },
              '×'
            )
          ),
          React.createElement(
            'div',
            {
              ref: viewportRef,
              className: 'kommander-messages',
            },
            messages.map((m, i) =>
              React.createElement(
                'div',
                {
                  key: i,
                  className:
                    'kommander-msg ' +
                    (m.role === 'user' ? 'kommander-user' : 'kommander-assistant'),
                },
                m.text
              )
            )
          ),
          React.createElement(
            'form',
            {
              onSubmit: (e) => {
                e.preventDefault();
                sendMessage();
              },
              className: 'kommander-input',
            },
            React.createElement('input', {
              value: input,
              onChange: (e) => setInput(e.target.value),
              disabled: false,
              className: '',
              placeholder: 'Type a message...',
            }),
            React.createElement(
              'button',
              {
                type: 'submit',
                className: '',
              },
              'Send'
            )
          )
        )
    );
  }

  window.initKommanderChatbot = async function ({ userId }) {
    await ensureReact();
    loadStyles();
    const container = document.getElementById('kommander-chatbot');
    if (!container) return;
    ReactDOM.render(React.createElement(ChatbotWidget, { userId }), container);
  };
})();<|MERGE_RESOLUTION|>--- conflicted
+++ resolved
@@ -16,7 +16,7 @@
     const link = document.createElement('link');
     link.id = 'kommander-style';
     link.rel = 'stylesheet';
-    link.href = ORIGIN + '/chatbot.css'; // assicurati che chatbot.css sia accessibile
+    link.href = ORIGIN + '/chatbot.css';
     document.head.appendChild(link);
   }
 
@@ -43,41 +43,38 @@
     }, [messages]);
 
     const storageKey = `kommander_conversation_${userId}`;
-<<<<<<< HEAD
     let conversationId = localStorage.getItem(storageKey) || '';
-=======
-    let conversationId = sessionStorage.getItem(storageKey) || '';
->>>>>>> b71b0edd
 
     const sendMessage = async () => {
       const text = input.trim();
       if (!text) return;
       setMessages((m) => [...m, { role: 'user', text }]);
       setInput('');
+
       try {
         if (!conversationId) {
           conversationId = Date.now().toString();
-<<<<<<< HEAD
           localStorage.setItem(storageKey, conversationId);
-=======
-          sessionStorage.setItem(storageKey, conversationId);
->>>>>>> b71b0edd
         }
+
         const res = await fetch(`${ORIGIN}/api/kommander-query`, {
           method: 'POST',
           headers: { 'Content-Type': 'application/json' },
-          body: JSON.stringify({ userId, message: text, conversationId, site: window.location.hostname }),
+          body: JSON.stringify({
+            userId,
+            message: text,
+            conversationId,
+            site: window.location.hostname,
+          }),
         });
+
         const data = await res.json();
+
         if (data.reply) {
           setMessages((m) => [...m, { role: 'assistant', text: data.reply }]);
           if (data.conversationId) {
             conversationId = data.conversationId;
-<<<<<<< HEAD
             localStorage.setItem(storageKey, conversationId);
-=======
-            sessionStorage.setItem(storageKey, conversationId);
->>>>>>> b71b0edd
           }
         } else if (data.error) {
           setMessages((m) => [...m, { role: 'assistant', text: 'Error: ' + data.error }]);
@@ -101,16 +98,14 @@
       open &&
         React.createElement(
           'div',
-          {
-            className: 'kommander-window',
-          },
+          { className: 'kommander-window' },
           React.createElement(
             'div',
             { className: 'kommander-header' },
             React.createElement('span', { className: 'font-semibold' }, 'Kommander.ai'),
             React.createElement(
               'button',
-              { onClick: () => setOpen(false) },
+              { onClick: () => setOpen(false), 'aria-label': 'Close chatbot' },
               '×'
             )
           ),

--- conflicted
+++ resolved
@@ -303,14 +303,11 @@
 .kommander-assistant p {
   color: var(--kommander-text-color-dark);
   font-size: 12px;
-<<<<<<< HEAD
 }
 
 .kommander-agent p {
   color: var(--kommander-text-color-dark);
   font-size: 12px;
-=======
->>>>>>> fb7acab4
 }
 
 .kommander-time {
@@ -404,8 +401,6 @@
   background: var(--kommander-secondary-color);
   color: var(--kommander-text-color-light);
 }
-
-<<<<<<< HEAD
 .kommander-restart svg {
   width: 16px;
   height: 16px;
@@ -459,10 +454,7 @@
 .kommander-modal-cancel {
   background: var(--kommander-border-color);
   color: var(--kommander-text-color-dark);
-}
-
-=======
->>>>>>> fb7acab4
+
 .kommander-input button:hover {
   background: var(--kommander-secondary-color);
   transform: translateY(-1px);
